name: CI

on:
  push:
    paths-ignore:
      - 'LICENSE.md'
      - 'README.md'
    branches:
      - master
  pull_request:
    branches:
      - master
    tags: '*'

jobs:
  pre_job:
    runs-on: ubuntu-latest
    # Map a step output to a job output
    outputs:
      should_skip: ${{ steps.skip_check.outputs.should_skip }}
    steps:
      - id: skip_check
        uses: fkirc/skip-duplicate-actions@v5
        with:
          concurrent_skipping: 'same_content_newer'
  test:
    name: Julia ${{ matrix.julia-version }} - ${{ matrix.os }} - ${{ matrix.julia-threads }} thread(s) - ${{ github.event_name }}
    needs: pre_job
    if: needs.pre_job.outputs.should_skip != 'true'
    runs-on: ${{ matrix.os }}
    env:
      JULIA_NUM_THREADS: ${{ matrix.julia-threads }}
    strategy:
      fail-fast: false
      matrix:
<<<<<<< HEAD
        julia-version: ['1.9', '1', 'nightly']
=======
        julia-version: ['lts', '1', 'nightly']
>>>>>>> 0298820a
        julia-arch: [x64]
        os: [ubuntu-latest, macOS-latest, windows-latest]
        # # 32-bit Julia binaries are not available on macOS
        # exclude:
        #   - os: macOS-latest
        #     julia-arch: x86
        julia-threads:
          - '1'
        include:
          - os: ubuntu-latest
            julia-version: '1'
            julia-arch: x64
            julia-threads: '2'

    steps:
      - uses: actions/checkout@v4
      - name: "Set up Julia"
        uses: julia-actions/setup-julia@v2
        with:
          version: ${{ matrix.julia-version }}
          arch: ${{ matrix.julia-arch }}
      - uses: actions/cache@v4
        env:
          cache-name: cache-artifacts
        with:
          path: ~/.julia/artifacts
          key: ${{ runner.os }}-test-${{ env.cache-name }}-${{ hashFiles('**/Project.toml') }}
          restore-keys: |
            ${{ runner.os }}-test-${{ env.cache-name }}-
            ${{ runner.os }}-test-
            ${{ runner.os }}-
      - uses: julia-actions/julia-buildpkg@v1
        # continue-on-error: ${{ matrix.julia-version == 'nightly' }}
      - uses: julia-actions/julia-runtest@v1
        # continue-on-error: ${{ matrix.julia-version == 'nightly' }}
      - uses: julia-actions/julia-processcoverage@v1
      - uses: coverallsapp/github-action@master
        with:
          path-to-lcov: lcov.info
          github-token: ${{ secrets.GITHUB_TOKEN }}<|MERGE_RESOLUTION|>--- conflicted
+++ resolved
@@ -33,11 +33,7 @@
     strategy:
       fail-fast: false
       matrix:
-<<<<<<< HEAD
-        julia-version: ['1.9', '1', 'nightly']
-=======
         julia-version: ['lts', '1', 'nightly']
->>>>>>> 0298820a
         julia-arch: [x64]
         os: [ubuntu-latest, macOS-latest, windows-latest]
         # # 32-bit Julia binaries are not available on macOS
