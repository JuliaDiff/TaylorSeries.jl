--- conflicted
+++ resolved
@@ -824,10 +824,18 @@
         suma = suma*x + a.coeffs[k]
     end
     suma
-<<<<<<< HEAD
-=======
-end
-
+end
+
+## Returns de n-th derivative of a series expansion
+"""
+    derivative(a, [n=1])
+
+Return the value of the `n`-th derivative of `a`.
+"""
+function derivavtive{T<:Number}(a::Taylor1{T}, n::Int=1)
+    @assert a.order >= n >= 0
+    factorial( widen(n) ) * a.coeffs[n+1] :: T
+end
 
 """
     A_mul_B!(Y, A, B)
@@ -858,5 +866,4 @@
     end
 
     return y
->>>>>>> 46881a4b
 end