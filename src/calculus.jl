# This file is part of the TaylorSeries.jl Julia package, MIT license
#
# Luis Benet & David P. Sanders
# UNAM
#
# MIT Expat license
#

## Differentiating ##
"""
    differentiate(a)

Return the `Taylor1` polynomial of the differential of `a::Taylor1`.
The order of the result is `a.order-1`.

The function `derivative` is an exact synonym of `differentiate`.
"""
function differentiate(a::Taylor1)
    res = Taylor1(zero(a[0]), get_order(a)-1)
    for ord in eachindex(res)
        differentiate!(res, a, ord)
    end
    return res
end

"""
    derivative

An exact synonym of [`differentiate`](@ref).
"""
const derivative = differentiate

"""
    differentiate!(res, a) --> nothing

In-place version of `differentiate`. Compute the `Taylor1` polynomial of the
differential of `a::Taylor1` and return it as `res` (order of `res` remains 
unchanged).
"""
function differentiate!(res::Taylor1, a::Taylor1)
    for ord in eachindex(res)
        differentiate!(res, a, ord)
    end
    nothing
end

"""
    differentiate!(p, a, k) --> nothing

Update in-place the `k-th` expansion coefficient `p[k]` of `p = differentiate(a)`
for both `p` and `a` `Taylor1`.

The coefficients are given by

```math
p_k = (k+1) a_{k+1}.
```

"""
function differentiate!(p::Taylor1, a::Taylor1, k::Int)
    if k < a.order
        @inbounds p[k] = (k+1)*a[k+1]
    end
    return nothing
end


"""
    differentiate(a, n)

Compute recursively the `Taylor1` polynomial of the n-th derivative of
`a::Taylor1`. The order of the result is `a.order-n`.
"""
<<<<<<< HEAD
function differentiate(a::Taylor1{T}, n::Int) where {T <: Number}
    if n > a.order
        return Taylor1(T, 0)
    elseif n==0
=======
function derivative(a::Taylor1{T}, n::Int) where {T<:Number}
    @assert a.order ≥ n ≥ 0
    if n==0
>>>>>>> dfb3f159
        return a
    else
        res = differentiate(a)
        for i = 2:n
            differentiate!(res, res)
        end
        return Taylor1(view(res.coeffs, 1:a.order-n+1))
    end
end

"""
    differentiate(n, a)

Return the value of the `n`-th differentiate of the polynomial `a`.
"""
function differentiate(n::Int, a::Taylor1{T}) where {T<:Number}
    @assert a.order ≥ n ≥ 0
    factorial( widen(n) ) * a[n] :: T
end

## Integrating ##
"""
    integrate(a, [x])

Return the integral of `a::Taylor1`. The constant of integration
(0-th order coefficient) is set to `x`, which is zero if ommitted.
"""
function integrate(a::Taylor1{T}, x::S) where {T<:Number,S<:Number}
    order = get_order(a)
    aa = a[0]/1 + zero(x)
    R = typeof(aa)
    coeffs = Array{typeof(aa)}(undef, order+1)
    fill!(coeffs, zero(aa))
    @inbounds for i = 1:order
        coeffs[i+1] = a[i-1] / i
    end
    @inbounds coeffs[1] = convert(R, x)
    return Taylor1(coeffs, a.order)
end
integrate(a::Taylor1{T}) where {T<:Number} = integrate(a, zero(a[0]))



## Differentiation ##
"""
    differentiate(a, r)

Partial differentiation of `a::HomogeneousPolynomial` series with respect
to the `r`-th variable.
"""
function differentiate(a::HomogeneousPolynomial, r::Int)
    @assert 1 ≤ r ≤ get_numvars()
    # @show zero(a[1]) zero(eltype(a))
    T = eltype(a)
    a.order == 0 && return HomogeneousPolynomial(zero(a[1]), 0)
    @inbounds num_coeffs = size_table[a.order]
    coeffs = zeros(T,num_coeffs)
    @inbounds posTb = pos_table[a.order]
    @inbounds num_coeffs = size_table[a.order+1]

    @inbounds for i = 1:num_coeffs
        iind = coeff_table[a.order+1][i]
        n = iind[r]
        n == 0 && continue
        iind[r] -= 1
        kdic = in_base(get_order(),iind)
        pos = posTb[kdic]
        coeffs[pos] = n * a[i]
        iind[r] += 1
    end

    return HomogeneousPolynomial{T}(coeffs, a.order-1)
end
differentiate(a::HomogeneousPolynomial, s::Symbol) = differentiate(a, lookupvar(s))

"""
    differentiate(a, r)

Partial differentiation of `a::TaylorN` series with respect
to the `r`-th variable. The `r`-th variable may be also
specified through its symbol.
"""
function differentiate(a::TaylorN, r=1::Int)
    T = eltype(a)
    coeffs = Array{HomogeneousPolynomial{T}}(undef, a.order)

    @inbounds for ord = 1:a.order
        coeffs[ord] = differentiate( a[ord], r)
    end
    return TaylorN{T}( coeffs, a.order )
end
differentiate(a::TaylorN, s::Symbol) = differentiate(a, lookupvar(s))

"""
    differentiate(a::TaylorN{T}, ntup::NTuple{N,Int})

Return a `TaylorN` with the partial derivative of `a` defined
by `ntup::NTuple{N,Int}`, where the first entry is the number
of derivatives with respect to the first variable, the second is
the number of derivatives with respect to the second, and so on.
"""
function differentiate(a::TaylorN, ntup::NTuple{N,Int}) where {N}

    @assert N == get_numvars() && all(ntup .>= 0)

    sum(ntup) > a.order && return zero(a)
    sum(ntup) == 0 && return copy(a)

    aa = copy(a)
    for nvar in 1:get_numvars()
        for numder in 1:ntup[nvar]
            aa = differentiate(aa, nvar)
        end
    end

    return aa
end

"""
    differentiate(ntup::NTuple{N,Int}, a::TaylorN{T})

Returns the value of the coefficient of `a` specified by
`ntup::NTuple{N,Int}`, multiplied by the corresponding
factorials.
"""
function differentiate(ntup::NTuple{N,Int}, a::TaylorN) where {N}

    @assert N == get_numvars() && all(ntup .>= 0)

    c = getcoeff(a, [ntup...])
    for ind = 1:get_numvars()
        c *= factorial(ntup[ind])
    end

    return c
end


## Gradient, jacobian and hessian
"""
```
    gradient(f)
    ∇(f)
```

Compute the gradient of the polynomial `f::TaylorN`.
"""
function gradient(f::TaylorN)
    T = eltype(f)
    numVars = get_numvars()
    grad = Array{TaylorN{T}}(undef, numVars)
    @inbounds for nv = 1:numVars
        grad[nv] = differentiate(f, nv)
    end
    return grad
end
const ∇ = TaylorSeries.gradient

"""
```
    jacobian(vf)
    jacobian(vf, [vals])
```

Compute the jacobian matrix of `vf`, a vector of `TaylorN` polynomials,
evaluated at the vector `vals`. If `vals` is ommited, it is evaluated at zero.
"""
function jacobian(vf::Array{TaylorN{T},1}) where {T<:Number}
    numVars = get_numvars()
    @assert length(vf) == numVars
    jac = Array{T}(undef, numVars, numVars)

    @inbounds for comp = 1:numVars
        jac[:,comp] = vf[comp][1][1:end]
    end

    return transpose(jac)
end
function jacobian(vf::Array{TaylorN{T},1}, vals::Array{S,1}) where {T<:Number,S<:Number}
    R = promote_type(T,S)
    numVars = get_numvars()
    @assert length(vf) == numVars == length(vals)
    jac = Array{R}(undef, numVars, numVars)

    for comp = 1:numVars
        @inbounds grad = gradient( vf[comp] )
        @inbounds for nv = 1:numVars
            jac[nv,comp] = evaluate(grad[nv], vals)
        end
    end

    return transpose(jac)
end

function jacobian(vf::Array{Taylor1{TaylorN{T}},1}) where {T<:Number}
    vv = convert(Array{TaylorN{Taylor1{T}},1}, vf)
    jacobian(vv)
end

"""
```
    jacobian!(jac, vf)
    jacobian!(jac, vf, [vals])
```

Compute the jacobian matrix of `vf`, a vector of `TaylorN` polynomials
evaluated at the vector `vals`, and write results to `jac`. If `vals` is ommited,
it is evaluated at zero.
"""
function jacobian!(jac::Array{T,2}, vf::Array{TaylorN{T},1}) where {T<:Number}
    numVars = get_numvars()
    @assert length(vf) == numVars
    @assert (numVars, numVars) == size(jac)
    for comp2 = 1:numVars
        for comp1 = 1:numVars
            @inbounds jac[comp1,comp2] = vf[comp1][1][comp2]
        end
    end
    nothing
end
function jacobian!(jac::Array{T,2}, vf::Array{TaylorN{T},1},
        vals::Array{T,1}) where {T<:Number}

    numVars = get_numvars()
    @assert length(vf) == numVars == length(vals)
    @assert (numVars, numVars) == size(jac)
    for comp = 1:numVars
        @inbounds for nv = 1:numVars
            jac[nv,comp] = evaluate(differentiate(vf[nv], comp), vals)
        end
    end
    nothing
end


"""
```
    hessian(f)
    hessian(f, [vals])
```

Return the hessian matrix (jacobian of the gradient) of `f::TaylorN`,
evaluated at the vector `vals`. If `vals` is ommited, it is evaluated at
zero.
"""
hessian(f::TaylorN{T}, vals::Array{S,1}) where {T<:Number,S<:Number} =
    (R = promote_type(T,S); jacobian( gradient(f), vals::Array{R,1}) )

hessian(f::TaylorN{T}) where {T<:Number} = hessian( f, zeros(T, get_numvars()) )

"""
```
    hessian!(hes, f)
    hessian!(hes, f, [vals])
```

Return the hessian matrix (jacobian of the gradient) of `f::TaylorN`,
evaluated at the vector `vals`, and write results to `hes`. If `vals` is
ommited, it is evaluated at zero.
"""
hessian!(hes::Array{T,2}, f::TaylorN{T}, vals::Array{T,1}) where {T<:Number} =
    jacobian!(hes, gradient(f), vals)

hessian!(hes::Array{T,2}, f::TaylorN{T}) where {T<:Number} =
    jacobian!(hes, gradient(f))


##Integration
"""
    integrate(a, r)

Integrate the `a::HomogeneousPolynomial` with respect to the `r`-th
variable. The returned `HomogeneousPolynomial` has no added constant of
integration. If the order of a corresponds to `get_order()`, a zero
`HomogeneousPolynomial` of 0-th order is returned.

"""
function integrate(a::HomogeneousPolynomial, r::Int)
    @assert 1 ≤ r ≤ get_numvars()

    order_max = get_order()
    a.order == order_max && return HomogeneousPolynomial(zero(a[1]/1), 0)

    @inbounds posTb = pos_table[a.order+2]
    @inbounds num_coeffs = size_table[a.order+1]

    T = promote_type(eltype(a), eltype(a[1]/1))
    coeffs = zeros(T, size_table[a.order+2])

    @inbounds for i = 1:num_coeffs
        iind = coeff_table[a.order+1][i]
        n = iind[r]
        n == order_max && continue
        iind[r] += 1
        kdic = in_base(get_order(), iind)
        pos = posTb[kdic]
        coeffs[pos] = a[i] / (n+1)
        iind[r] -= 1
    end

    return HomogeneousPolynomial(coeffs, a.order+1)
end
integrate(a::HomogeneousPolynomial, s::Symbol) = integrate(a, lookupvar(s))


"""
    integrate(a, r, [x0])

Integrate the `a::TaylorN` series with respect to the `r`-th variable,
where `x0` the integration constant and must be independent
of the `r`-th variable; if `x0` is ommitted, it is taken as zero.
"""
function integrate(a::TaylorN, r::Int)
    T = promote_type(eltype(a), eltype(a[0]/1))
    order_max = min(get_order(), a.order+1)
    coeffs = zeros(HomogeneousPolynomial{T}, order_max)

    @inbounds for ord = 0:order_max-1
        coeffs[ord+1] = integrate( a[ord], r)
    end

    return TaylorN(coeffs)
end
function integrate(a::TaylorN, r::Int, x0::TaylorN)
    # Check constant of integration is independent of re
    @assert differentiate(x0, r) == 0.0 """
    The integration constant ($x0) must be independent of the
    $(_params_TaylorN_.variable_names[r]) variable"""

    res = integrate(a, r)
    return x0+res
end
integrate(a::TaylorN, r::Int, x0) =
    integrate(a,r,TaylorN(HomogeneousPolynomial([convert(eltype(a),x0)], 0)))

integrate(a::TaylorN, s::Symbol) = integrate(a, lookupvar(s))
integrate(a::TaylorN, s::Symbol, x0::TaylorN) = integrate(a, lookupvar(s), x0)
integrate(a::TaylorN, s::Symbol, x0) = integrate(a, lookupvar(s), x0)<|MERGE_RESOLUTION|>--- conflicted
+++ resolved
@@ -71,16 +71,10 @@
 Compute recursively the `Taylor1` polynomial of the n-th derivative of
 `a::Taylor1`. The order of the result is `a.order-n`.
 """
-<<<<<<< HEAD
 function differentiate(a::Taylor1{T}, n::Int) where {T <: Number}
     if n > a.order
         return Taylor1(T, 0)
     elseif n==0
-=======
-function derivative(a::Taylor1{T}, n::Int) where {T<:Number}
-    @assert a.order ≥ n ≥ 0
-    if n==0
->>>>>>> dfb3f159
         return a
     else
         res = differentiate(a)
