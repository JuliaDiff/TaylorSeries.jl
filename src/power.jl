# This file is part of the TaylorSeries.jl Julia package, MIT license
#
# Luis Benet & David P. Sanders
# UNAM
#
# MIT Expat license
#


function ^(a::HomogeneousPolynomial, n::Integer)
    n == 0 && return one(a)
    n == 1 && return copy(a)
    n == 2 && return square(a)
    n < 0 && throw(DomainError())
    return power_by_squaring(a, n)
end


for T in (:Taylor1, :TaylorN)
    @eval function ^(a::$T, n::Integer)
        n == 0 && return one(a)
        n == 1 && return copy(a)
        n == 2 && return square(a)
        return _pow(a, n)
    end

    @eval ^(a::$T, r::S) where {S<:Rational} = a^float(r)

    @eval ^(a::$T, b::$T) = exp( b*log(a) )

    @eval ^(a::$T, z::T) where {T<:Complex} = exp( z*log(a) )
end


## Real power ##
for T in (:Taylor1, :TaylorN)
    @eval function ^(a::$T{T}, r::S) where {T<:Number, S<:Real}
        a0 = constant_term(a)
        aux = a0^zero(r)
        iszero(r) && return $T(aux, a.order)
        aa = aux*a
        r == 1 && return aa
        r == 2 && return square(aa)
        if $T == TaylorN
            isinteger(r) && r ≥ 0 && return TS.power_by_squaring(a, Integer(r))
        end
        r == 0.5 && return sqrt(aa)
        if $T == TaylorN
            if iszero(a0)
                throw(DomainError(a,
                """The 0-th order TaylorN coefficient must be non-zero
                in order to expand `^` around 0."""))
            end
        end
        return _pow(aa, r)
    end
end


# _pow
_pow(a::Taylor1, n::Integer) = a^float(n)

_pow(a::TaylorN, n::Integer) = power_by_squaring(a, n)

for T in (:Taylor1, :TaylorN)
    @eval _pow(a::$T{T}, n::Integer) where {T<:Integer} = power_by_squaring(a, n)

    @eval function _pow(a::$T{Rational{T}}, n::Integer) where {T<:Integer}
        n < 0 && return inv( a^(-n) )
        return power_by_squaring(a, n)
    end
end

function _pow(a::Taylor1{T}, r::S) where {T<:Number, S<:Real}
    aux = one(constant_term(a))^r
    iszero(r) && return Taylor1(aux, a.order)
    l0 = findfirst(a)
    lnull = trunc(Int, r*l0 )
    (lnull > a.order) && return Taylor1( zero(aux), a.order)
    c_order = l0 == 0 ? a.order : min(a.order, trunc(Int, r*a.order))
    c = Taylor1(zero(aux), c_order)
    aux0 = zero(c)
    for k in eachindex(c)
        pow!(c, a, aux0, r, k)
    end
    return c
end

function _pow(a::TaylorN{T}, r::S) where {T<:Number, S<:Real}
    isinteger(r) && r ≥ 0 && return power_by_squaring(a, Integer(r))
    aux = one(constant_term(a))^r
    c = TaylorN( zero(aux), a.order)
    aux0 = zero(c)
    for ord in eachindex(a)
        pow!(c, a, aux0, r, ord)
    end
    return c
end


# in-place form of power_by_squaring
# this method assumes `y`, `x` and `aux` are of same order
# TODO: add power_by_squaring! method for HomogeneousPolynomial and mixtures
for T in (:Taylor1, :TaylorN)
    @eval function power_by_squaring!(y::$T, x::$T, aux::$T, p::Integer)
        if p == 0
            for k in eachindex(y)
                one!(y, x, k)
            end
            return nothing
        end
        t = trailing_zeros(p) + 1
        p >>= t
        # aux = x
        for k in eachindex(aux)
            identity!(aux, x, k)
        end
        while (t -= 1) > 0
            # aux = square(aux)
            for k in reverse(eachindex(aux))
                sqr!(aux, k)
            end
        end
        # y = aux
        for k in eachindex(y)
            identity!(y, aux, k)
        end
        while p > 0
            t = trailing_zeros(p) + 1
            p >>= t
            while (t -= 1) ≥ 0
                # aux = square(aux)
                for k in reverse(eachindex(aux))
                    sqr!(aux, k)
                end
            end
            # y = y * aux
            mul!(y, aux)
        end
        return nothing
    end
end


# power_by_squaring; slightly modified from base/intfuncs.jl
# Licensed under MIT "Expat"
for T in (:Taylor1, :HomogeneousPolynomial, :TaylorN)
    @eval function power_by_squaring(x::$T, p::Integer)
        @assert p ≥ 0
        (p == 0) && return one(x)
        (p == 1) && return copy(x)
        (p == 2) && return square(x)
        (p == 3) && return x*square(x)
        t = trailing_zeros(p) + 1
        p >>= t
        while (t -= 1) > 0
            x = square(x)
        end
        y = x
        while p > 0
            t = trailing_zeros(p) + 1
            p >>= t
            while (t -= 1) ≥ 0
                x = square(x)
            end
            y *= x
        end
        return y
    end
end

# power_by_squaring specializations for non-mixtures of Taylor1 and TaylorN;
# uses internally mutating method `power_by_squaring!`
for T in (:Taylor1, :TaylorN)
    @eval function power_by_squaring(x::$T{T}, p::Integer) where {T<:NumberNotSeries}
        @assert p ≥ 0
        (p == 0) && return one(x)
        (p == 1) && return copy(x)
        (p == 2) && return square(x)
        (p == 3) && return x*square(x)
        y = zero(x)
        aux = zero(x)
        power_by_squaring!(y, x, aux, p)
        return y
    end
end

<<<<<<< HEAD
## Real power ##
function ^(a::Taylor1{T}, r::S) where {T<:Number, S<:Real}
    a0 = constant_term(a)
    aux = one(a0)^r

    iszero(r) && return Taylor1(aux, a.order)
    aa = aux*a
    r == 1 && return aa
    r == 2 && return square(aa)
    r == 0.5 && return sqrt(aa)

    l0 = findfirst(a)
    lnull = trunc(Int, r*l0 )
    (lnull > a.order) && return Taylor1( zero(aux), a.order)

    c_order = l0 == 0 ? a.order : min(a.order, trunc(Int,r*a.order))
    c = Taylor1(zero(aux), c_order)
    aux0 = deepcopy(c)
    for k in eachindex(c)
        pow!(c, aa, aux0, r, k)
    end

    return c
end

## Real power ##
# TODO: get rid of allocations
function ^(a::TaylorN, r::S) where {S<:Real}
    a0 = constant_term(a)
    aux = one(a0)^r

    iszero(r) && return TaylorN(aux, a.order)
    aa = aux*a
    r == 1 && return aa
    r == 2 && return square(aa)
    r == 0.5 && return sqrt(aa)
    isinteger(r) && return aa^round(Int,r) # uses power_by_squaring

    iszero(a0) && throw(DomainError(a,
        """The 0-th order TaylorN coefficient must be non-zero
        in order to expand `^` around 0."""))

    c = TaylorN( zero(aux), a.order)
    aux = deepcopy(c)
    for ord in eachindex(a)
        pow!(c, aa, aux, r, ord)
    end

    return c
end

function ^(a::Taylor1{TaylorN{T}}, r::S) where {T<:NumberNotSeries, S<:Real}
    a0 = constant_term(a)
    aux = one(a0)^r

    iszero(r) && return Taylor1(aux, a.order)
    aa = aux*a
    r == 1 && return aa
    r == 2 && return square(aa)
    r == 0.5 && return sqrt(aa)
    # Is the following needed?
    # isinteger(r) && r > 0 && iszero(constant_term(a[0])) &&
    #     return power_by_squaring(aa, round(Int,r))

    l0 = findfirst(a)
    lnull = trunc(Int, r*l0 )
    (lnull > a.order) && return Taylor1( zero(aux), a.order)

    c_order = l0 == 0 ? a.order : min(a.order, trunc(Int,r*a.order))
    c = Taylor1(zero(aux), c_order)
    aux0 = deepcopy(c)
    for k in eachindex(c)
        pow!(c, aa, aux0, r, k)
    end

    return c
end
=======
>>>>>>> 0298820a


# Homogeneous coefficients for real power
@doc doc"""
    pow!(c, a, aux, r::Real, k::Int)

Update the `k`-th expansion coefficient `c[k]` of `c = a^r`, for
both `c`, `a` and `aux` either `Taylor1` or `TaylorN`.

The coefficients are given by

```math
c_k = \frac{1}{k a_0} \sum_{j=0}^{k-1} \big(r(k-j) -j\big)a_{k-j} c_j.
```

For `Taylor1` polynomials, a similar formula is implemented which
exploits `k_0`, the order of the first non-zero coefficient of `a`.

""" pow!

@inline function pow!(c::Taylor1{T}, a::Taylor1{T}, aux::Taylor1{T},
                      r::S, k::Int) where {T<:Number, S<:Real}
    (r == 0) && return one!(c, a, k)
    (r == 1) && return identity!(c, a, k)
    (r == 2) && return sqr!(c, a, k)
    (r == 0.5) && return sqrt!(c, a, k)
    # Sanity
    zero!(c, k)
    # First non-zero coefficient
    l0 = findfirst(a)
    l0 < 0 && return nothing
    # Index of first non-zero coefficient of the result; must be integer
    !isinteger(r*l0) && throw(DomainError(a,
        """The 0-th order Taylor1 coefficient must be non-zero
        to raise the Taylor1 polynomial to a non-integer exponent."""))
    lnull = trunc(Int, r*l0 )
    kprime = k-lnull
    (kprime < 0 || lnull > a.order) && return nothing
    # Relevant for positive integer r, to avoid round-off errors
    isinteger(r) && r > 0 && (k > r*findlast(a)) && return nothing
    # First non-zero coeff
    if k == lnull
        @inbounds c[k] = (a[l0])^float(r)
        return nothing
    end
    # The recursion formula
    if l0+kprime ≤ a.order
        @inbounds c[k] = r * kprime * c[lnull] * a[l0+kprime]
    end
    for i = 1:k-lnull-1
        ((i+lnull) > a.order || (l0+kprime-i > a.order)) && continue
        aux = r*(kprime-i) - i
        @inbounds c[k] += aux * c[i+lnull] * a[l0+kprime-i]
    end
    @inbounds c[k] = c[k] / (kprime * a[l0])
    return nothing
end

@inline function pow!(c::TaylorN{T}, a::TaylorN{T}, aux::TaylorN{T},
                      r::S, k::Int) where {T<:NumberNotSeriesN, S<:Real}
    isinteger(r) && r > 0 && return pow!(c, a, aux, Integer(r), k)
    (r == 0.5) && return sqrt!(c, a, k)
    # 0-th order coeff
    if k == 0
        @inbounds c[0][1] = ( constant_term(a) )^r
        return nothing
    end
    # Sanity
    zero!(c, k)
    # The recursion formula
    @inbounds for i = 0:k-1
        aux = r*(k-i) - i
        # c[k] += a[k-i]*c[i]*aux
        mul_scalar!(c[k], aux, a[k-i], c[i])
    end
    # c[k] <- c[k]/(k * constant_term(a))
    @inbounds div!(c[k], c[k], k * constant_term(a))
    return nothing
end

# Uses power_by_squaring!
@inline function pow!(res::TaylorN{T}, a::TaylorN{T}, aux::TaylorN{T},
        r::S, k::Int) where {T<:NumberNotSeriesN, S<:Integer}
    (r == 0) && return one!(res, a, k)
    (r == 1) && return identity!(res, a, k)
    (r == 2) && return sqr!(res, a, k)
    power_by_squaring!(res, a, aux, r)
    return nothing
end

@inline function pow!(res::Taylor1{TaylorN{T}}, a::Taylor1{TaylorN{T}},
                      aux::Taylor1{TaylorN{T}}, r::S, ordT::Int) where
                      {T<:NumberNotSeries, S<:Real}
    (r == 0) && return one!(res, a, ordT)
    (r == 1) && return identity!(res, a, ordT)
    (r == 2) && return sqr!(res, a, ordT)
    (r == 0.5) && return sqrt!(res, a, ordT)
    # Sanity
    zero!(res, ordT)
    # First non-zero coefficient
    l0 = findfirst(a)
    l0 < 0 && return nothing
    # The first non-zero coefficient of the result; must be integer
    !isinteger(r*l0) && throw(DomainError(a,
        """The 0-th order Taylor1 coefficient must be non-zero
        to raise the Taylor1 polynomial to a non-integer exponent."""))
    lnull = trunc(Int, r*l0 )
    kprime = ordT-lnull
    (kprime < 0 || lnull > a.order) && return nothing
    # Relevant for positive integer r, to avoid round-off errors
    isinteger(r) && r > 0 && (ordT > r*findlast(a)) && return nothing
    if ordT == lnull
        a0 = constant_term(a[l0])
        if isinteger(r) && r > 0
            # pow!(res[ordT], a[l0], aux[0], round(Integer, r), 1)
            power_by_squaring!(res[ordT], a[l0], aux[0], round(Integer, r))
            return nothing
        end
        iszero(a0) && throw(DomainError(a[l0],
            """The 0-th order TaylorN coefficient must be non-zero
            in order to expand `^` around 0."""))
        # Recursion formula
        for ordQ in eachindex(a[l0])
            pow!(res[ordT], a[l0], aux[0], r, ordQ)
        end
        return nothing
    end
    # The recursion formula
    for i = 0:ordT-lnull-1
        ((i+lnull) > a.order || (l0+kprime-i > a.order)) && continue
        aaux = r*(kprime-i) - i
        @inbounds mul_scalar!(res[ordT], aaux, res[i+lnull], a[l0+kprime-i])
    end
    # res[ordT] /= a[l0]*kprime
    @inbounds div_scalar!(res[ordT], 1/kprime, a[l0])
    return nothing
end


## Square ##
"""
    square(a::AbstractSeries) --> typeof(a)

Return `a^2`; see [`TaylorSeries.sqr!`](@ref).
""" square

for T in (:Taylor1, :TaylorN)
    @eval function square(a::$T)
        c = zero(a)
        for k in eachindex(a)
            sqr!(c, a, k)
        end
        return c
    end
end

function square(a::HomogeneousPolynomial)
    order = 2*get_order(a)
    # NOTE: the following returns order 0, but could be get_order(), or get_order(a)
    order > get_order() && return HomogeneousPolynomial(zero(a[1]), 0)
    res = HomogeneousPolynomial(zero(a[1]), order)
    accsqr!(res, a)
    return res
end

function square(a::Taylor1{TaylorN{T}}) where {T<:NumberNotSeries}
    res = Taylor1(zero(a[0]), a.order)
    for ordT in eachindex(a)
        sqr!(res, a, ordT)
    end
    return res
end

#auxiliary function to avoid allocations
@inline function sqr_orderzero!(c::Taylor1{T}, a::Taylor1{T}) where {T<:NumberNotSeries}
    @inbounds c[0] = a[0]^2
    return nothing
end
@inline function sqr_orderzero!(c::TaylorN{T}, a::TaylorN{T}) where {T<:NumberNotSeries}
    @inbounds c[0][1] = a[0][1]^2
    return nothing
end
@inline function sqr_orderzero!(c::Taylor1{TaylorN{T}}, a::Taylor1{TaylorN{T}}) where {T<:NumberNotSeries}
    @inbounds for ord in eachindex(c[0])
        sqr!(c[0], a[0], ord)
    end
    return nothing
end
@inline function sqr_orderzero!(c::TaylorN{Taylor1{T}}, a::TaylorN{Taylor1{T}}) where {T<:NumberNotSeries}
    @inbounds for ord in eachindex(c[0][1])
        sqr!(c[0][1], a[0][1], ord)
    end
    return nothing
end
@inline function sqr_orderzero!(c::Taylor1{Taylor1{T}}, a::Taylor1{Taylor1{T}}) where {T<:NumberNotSeriesN}
    @inbounds for ord in eachindex(c[0])
        sqr!(c[0], a[0], ord)
    end
    return nothing
end

# Homogeneous coefficients for square
@doc doc"""
    sqr!(c, a, k::Int) --> nothing

Update the `k-th` expansion coefficient `c[k]` of `c = a^2`, for
both `c` and `a` either `Taylor1` or `TaylorN`.

The coefficients are given by

```math
\begin{aligned}
c_k &= 2 \sum_{j=0}^{(k-1)/2} a_{k-j} a_j,
    \text{ if $k$ is odd,} \\
c_k &= 2 \sum_{j=0}^{(k-2)/2} a_{k-j} a_j + (a_{k/2})^2,
    \text{ if $k$ is even.}
\end{aligned}
```

""" sqr!

for T = (:Taylor1, :TaylorN)
    @eval begin
        @inline function sqr!(c::$T{T}, a::$T{T}, k::Int) where {T<:Number}
            if k == 0
                sqr_orderzero!(c, a)
                return nothing
            end

            # Sanity
            zero!(c, k)

            # Recursion formula
            kodd = k%2
            kend = (k - 2 + kodd) >> 1
            if $T == Taylor1
                @inbounds for i = 0:kend
                    c[k] += a[i] * a[k-i]
                end
                @inbounds c[k] = 2 * c[k]
            else
                @inbounds for i = 0:kend
                    mul!(c[k], a[i], a[k-i])
                end
                @inbounds mul!(c, 2, c, k)
            end
            kodd == 1 && return nothing

            if $T == Taylor1
                @inbounds c[k] += a[k >> 1]^2
            else
                accsqr!(c[k], a[k >> 1])
            end

            return nothing
        end

        # in-place squaring: given `c`, compute expansion of `c^2` and save back into `c`
        @inline function sqr!(c::$T{T}, k::Int) where {T<:NumberNotSeries}
            if k == 0
                sqr_orderzero!(c, c)
                return nothing
            end

            # Recursion formula
            kodd = k%2
            kend = (k - 2 + kodd) >> 1
            if $T == Taylor1
                (kend ≥ 0) && ( @inbounds c[k] = c[0] * c[k] )
                @inbounds for i = 1:kend
                    c[k] += c[i] * c[k-i]
                end
                @inbounds c[k] = 2 * c[k]
                (kodd == 0) && ( @inbounds c[k] += c[k >> 1]^2 )
            else
                (kend ≥ 0) && ( @inbounds mul!(c, c[0][1], c, k) )
                @inbounds for i = 1:kend
                    mul!(c[k], c[i], c[k-i])
                end
                @inbounds mul!(c, 2, c, k)
                if (kodd == 0)
                    accsqr!(c[k], c[k >> 1])
                end
            end

            return nothing
        end
    end
end

@inline function sqr!(res::Taylor1{TaylorN{T}}, a::Taylor1{TaylorN{T}},
        ordT::Int) where {T<:NumberNotSeries}
    # Sanity
    zero!(res, ordT)
    if ordT == 0
        @inbounds for ordQ in eachindex(a[0])
            @inbounds sqr!(res[0], a[0], ordQ)
        end
        return nothing
    end

    # Recursion formula
    kodd = ordT%2
    kend = (ordT - 2 + kodd) >> 1
    (kodd == 0) && @inbounds for ordQ in eachindex(a[0])
        sqr!(res[ordT], a[ordT >> 1], ordQ)
        mul!(res[ordT], 0.5, res[ordT], ordQ)
    end

    for i = 0:kend
        @inbounds for ordQ in eachindex(a[ordT])
            # mul! accumulates the result in res[ordT]
            mul!(res[ordT], a[i], a[ordT-i], ordQ)
        end
    end
    @inbounds for ordQ in eachindex(a[ordT])
        mul!(res[ordT], 2, res[ordT], ordQ)
    end

    return nothing
end


"""
    accsqr!(c, a)

Returns `c += a*a` with no allocation; all parameters are `HomogeneousPolynomial`.

"""
@inline function accsqr!(c::HomogeneousPolynomial{T}, a::HomogeneousPolynomial{T}) where
        {T<:NumberNotSeriesN}
    iszero(a) && return nothing

    @inbounds num_coeffs_a = size_table[a.order+1]

    @inbounds posTb = pos_table[c.order+1]
    @inbounds idxTb = index_table[a.order+1]

    @inbounds for na = 1:num_coeffs_a
        ca = a[na]
        _isthinzero(ca) && continue
        inda = idxTb[na]
        pos = posTb[2*inda]
        c[pos] += ca^2
        @inbounds for nb = na+1:num_coeffs_a
            cb = a[nb]
            _isthinzero(cb) && continue
            indb = idxTb[nb]
            pos = posTb[inda+indb]
            c[pos] += 2 * ca * cb
        end
    end

    return nothing
end



## Square root ##
function sqrt(a::Taylor1{T}) where {T<:Number}
    # First non-zero coefficient
    l0nz = findfirst(a)
    aux = zero(sqrt( constant_term(a) ))
    if l0nz < 0
        return Taylor1(aux, a.order)
    elseif isodd(l0nz) # l0nz must be pair
        throw(DomainError(a,
            """First non-vanishing Taylor1 coefficient must correspond
            to an **even power** in order to expand `sqrt` around 0."""))
    end

    # The last l0nz coefficients are dropped.
    lnull = l0nz >> 1 # integer division by 2
    c_order = l0nz == 0 ? a.order : a.order >> 1
    c = Taylor1( aux, c_order )
    aa = convert(Taylor1{eltype(aux)}, a)
    for k in eachindex(c)
        sqrt!(c, aa, k, lnull)
    end

    return c
end

function sqrt(a::TaylorN)
    @inbounds p0 = sqrt( constant_term(a) )
    if TS._isthinzero(p0)
        throw(DomainError(a,
            """The 0-th order TaylorN coefficient must be non-zero
            in order to expand `sqrt` around 0."""))
    end

    c = TaylorN( p0, a.order)
    aa = convert(TaylorN{eltype(p0)}, a)
    for k in eachindex(c)
        sqrt!(c, aa, k)
    end

    return c
end

function sqrt(a::Taylor1{TaylorN{T}}) where {T<:NumberNotSeries}
    # First non-zero coefficient
    l0nz = findfirst(a)
    aux = TaylorN( zero(sqrt(constant_term(a[0]))), a[0].order )
    if l0nz < 0
        return Taylor1( aux, a.order )
    elseif isodd(l0nz) # l0nz must be pair
        throw(DomainError(a,
            """First non-vanishing Taylor1 coefficient must correspond
            to an **even power** in order to expand `sqrt` around 0."""))
    end

    # The last l0nz coefficients are dropped.
    lnull = l0nz >> 1 # integer division by 2
    c_order = l0nz == 0 ? a.order : a.order >> 1
    c = Taylor1( aux, c_order )
    aa = convert(Taylor1{eltype(aux)}, a)
    for k in eachindex(c)
        sqrt!(c, aa, k, lnull)
    end

    return c
end


# Homogeneous coefficients for the square-root
@doc doc"""
    sqrt!(c, a, k::Int, k0::Int=0)

Compute the `k-th` expansion coefficient `c[k]` of `c = sqrt(a)`
for both`c` and `a` either `Taylor1` or `TaylorN`.

The coefficients are given by

```math
\begin{aligned}
c_k &= \frac{1}{2 c_0} \big( a_k - 2 \sum_{j=1}^{(k-1)/2} c_{k-j}c_j\big),
    \text{ if $k$ is odd,} \\
c_k &= \frac{1}{2 c_0} \big( a_k - 2 \sum_{j=1}^{(k-2)/2} c_{k-j}c_j
    - (c_{k/2})^2\big), \text{ if $k$ is even.}
\end{aligned}
```

For `Taylor1` polynomials, `k0` is the order of the first non-zero
coefficient, which must be even.

""" sqrt!

@inline function sqrt!(c::Taylor1{T}, a::Taylor1{T}, k::Int, k0::Int=0) where {T<:Number}

    k < k0 && return nothing

    if k == k0
        @inbounds c[k] = sqrt(a[2*k0])
        return nothing
    end

    # Recursion formula
    kodd = (k - k0)%2
    # kend = div(k - k0 - 2 + kodd, 2)
    kend = (k - k0 - 2 + kodd) >> 1
    imax = min(k0+kend, a.order)
    imin = max(k0+1, k+k0-a.order)
    if k+k0 ≤ a.order
        @inbounds c[k] = a[k+k0]
    end
    if kodd == 0
        @inbounds c[k] -= (c[kend+k0+1])^2
    end
    imin ≤ imax && ( @inbounds c[k] -= 2 * c[imin] * c[k+k0-imin] )
    @inbounds for i = imin+1:imax
        c[k] -= 2 * c[i] * c[k+k0-i]
    end
    @inbounds c[k] = c[k] / (2*c[k0])

    return nothing
end

@inline function sqrt!(c::TaylorN{T}, a::TaylorN{T}, k::Int) where {T<:NumberNotSeriesN}

    if k == 0
        @inbounds c[0][1] = sqrt( constant_term(a) )
        return nothing
    end

    # Recursion formula
    kodd = k%2
    kend = (k - 2 + kodd) >> 1
    # c[k] <- a[k]
    @inbounds for i in eachindex(c[k])
        c[k][i] = a[k][i]
    end
    if kodd == 0
        # @inbounds c[k] <- c[k] - (c[kend+1])^2
        @inbounds mul_scalar!(c[k], -1, c[kend+1], c[kend+1])
    end
    @inbounds for i = 1:kend
        # c[k] <- c[k] - 2*c[i]*c[k-i]
        mul_scalar!(c[k], -2, c[i], c[k-i])
    end
    # @inbounds c[k] <- c[k] / (2*c[0])
    div!(c[k], c[k], 2*constant_term(c))

    return nothing
end

@inline function sqrt!(c::Taylor1{TaylorN{T}}, a::Taylor1{TaylorN{T}}, k::Int,
        k0::Int=0) where {T<:NumberNotSeries}

    k < k0 && return nothing

    if k == k0
        @inbounds for l in eachindex(c[k])
            sqrt!(c[k], a[2*k0], l)
        end
        return nothing
    end

    # Recursion formula
    kodd = (k - k0)%2
    # kend = div(k - k0 - 2 + kodd, 2)
    kend = (k - k0 - 2 + kodd) >> 1
    imax = min(k0+kend, a.order)
    imin = max(k0+1, k+k0-a.order)
    if k+k0 ≤ a.order
        # @inbounds c[k] += a[k+k0]
        ### TODO: add in-place add! method for Taylor1, TaylorN and mixtures: c[k] += a[k] -> add!(c, a, k)
        ###       and/or add identity! method such that each coeff is copied individually,
        ###       otherwise memory-mixing issues happen
        @inbounds for l in eachindex(c[k])
            for m in eachindex(c[k][l])
                c[k][l][m] = a[k+k0][l][m]
            end
        end
    end
    if kodd == 0
        # c[k] <- c[k] - c[kend+1]^2
        # TODO: use accsqr! here?
        @inbounds mul_scalar!(c[k], -1, c[kend+k0+1], c[kend+k0+1])
    end
    @inbounds for i = imin:imax
        # c[k] <- c[k] - 2 * c[i] * c[k+k0-i]
        mul_scalar!(c[k], -2, c[i], c[k+k0-i])
    end
    # @inbounds c[k] <- c[k] / (2*c[k0])
    @inbounds div_scalar!(c[k], 0.5, c[k0])

    return nothing
end<|MERGE_RESOLUTION|>--- conflicted
+++ resolved
@@ -9,7 +9,7 @@
 
 function ^(a::HomogeneousPolynomial, n::Integer)
     n == 0 && return one(a)
-    n == 1 && return copy(a)
+    n == 1 && return deepcopy(a)
     n == 2 && return square(a)
     n < 0 && throw(DomainError())
     return power_by_squaring(a, n)
@@ -19,7 +19,7 @@
 for T in (:Taylor1, :TaylorN)
     @eval function ^(a::$T, n::Integer)
         n == 0 && return one(a)
-        n == 1 && return copy(a)
+        n == 1 && return deepcopy(a)
         n == 2 && return square(a)
         return _pow(a, n)
     end
@@ -148,7 +148,7 @@
     @eval function power_by_squaring(x::$T, p::Integer)
         @assert p ≥ 0
         (p == 0) && return one(x)
-        (p == 1) && return copy(x)
+        (p == 1) && return deepcopy(x)
         (p == 2) && return square(x)
         (p == 3) && return x*square(x)
         t = trailing_zeros(p) + 1
@@ -175,7 +175,7 @@
     @eval function power_by_squaring(x::$T{T}, p::Integer) where {T<:NumberNotSeries}
         @assert p ≥ 0
         (p == 0) && return one(x)
-        (p == 1) && return copy(x)
+        (p == 1) && return deepcopy(x)
         (p == 2) && return square(x)
         (p == 3) && return x*square(x)
         y = zero(x)
@@ -184,87 +184,6 @@
         return y
     end
 end
-
-<<<<<<< HEAD
-## Real power ##
-function ^(a::Taylor1{T}, r::S) where {T<:Number, S<:Real}
-    a0 = constant_term(a)
-    aux = one(a0)^r
-
-    iszero(r) && return Taylor1(aux, a.order)
-    aa = aux*a
-    r == 1 && return aa
-    r == 2 && return square(aa)
-    r == 0.5 && return sqrt(aa)
-
-    l0 = findfirst(a)
-    lnull = trunc(Int, r*l0 )
-    (lnull > a.order) && return Taylor1( zero(aux), a.order)
-
-    c_order = l0 == 0 ? a.order : min(a.order, trunc(Int,r*a.order))
-    c = Taylor1(zero(aux), c_order)
-    aux0 = deepcopy(c)
-    for k in eachindex(c)
-        pow!(c, aa, aux0, r, k)
-    end
-
-    return c
-end
-
-## Real power ##
-# TODO: get rid of allocations
-function ^(a::TaylorN, r::S) where {S<:Real}
-    a0 = constant_term(a)
-    aux = one(a0)^r
-
-    iszero(r) && return TaylorN(aux, a.order)
-    aa = aux*a
-    r == 1 && return aa
-    r == 2 && return square(aa)
-    r == 0.5 && return sqrt(aa)
-    isinteger(r) && return aa^round(Int,r) # uses power_by_squaring
-
-    iszero(a0) && throw(DomainError(a,
-        """The 0-th order TaylorN coefficient must be non-zero
-        in order to expand `^` around 0."""))
-
-    c = TaylorN( zero(aux), a.order)
-    aux = deepcopy(c)
-    for ord in eachindex(a)
-        pow!(c, aa, aux, r, ord)
-    end
-
-    return c
-end
-
-function ^(a::Taylor1{TaylorN{T}}, r::S) where {T<:NumberNotSeries, S<:Real}
-    a0 = constant_term(a)
-    aux = one(a0)^r
-
-    iszero(r) && return Taylor1(aux, a.order)
-    aa = aux*a
-    r == 1 && return aa
-    r == 2 && return square(aa)
-    r == 0.5 && return sqrt(aa)
-    # Is the following needed?
-    # isinteger(r) && r > 0 && iszero(constant_term(a[0])) &&
-    #     return power_by_squaring(aa, round(Int,r))
-
-    l0 = findfirst(a)
-    lnull = trunc(Int, r*l0 )
-    (lnull > a.order) && return Taylor1( zero(aux), a.order)
-
-    c_order = l0 == 0 ? a.order : min(a.order, trunc(Int,r*a.order))
-    c = Taylor1(zero(aux), c_order)
-    aux0 = deepcopy(c)
-    for k in eachindex(c)
-        pow!(c, aa, aux0, r, k)
-    end
-
-    return c
-end
-=======
->>>>>>> 0298820a
 
 
 # Homogeneous coefficients for real power
