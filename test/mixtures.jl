--- conflicted
+++ resolved
@@ -200,14 +200,14 @@
     @test norm(X+Y) == sqrt(2)
     @test norm(-10X+4Y,Inf) == 10.
 
-<<<<<<< HEAD
+
     X,Y = convert(Taylor1{TaylorN{Float64}},X), convert(Taylor1{TaylorN{Float64}},Y)
     @test typeof( norm(X) ) == Float64
     @test norm(X) > 0
     @test norm(X+Y) == sqrt(2)
     @test norm(-10X+4Y,Inf) == 10.
 
-=======
+
     @test TaylorSeries.rtoldefault(TaylorN{Taylor1{Int64}}) == 0
     @test TaylorSeries.rtoldefault(Taylor1{TaylorN{Int64}}) == 0
     for T in (Float64, BigFloat)
@@ -244,11 +244,11 @@
     Q[2][1] = P[2][1]-10eps()
     @test !isapprox(Q, P, atol=eps(), rtol=0)
     @test P ≉ Q^2
-    
+
     X, Y = set_variables(BigFloat, "x y", numvars=2, order=6)
     p1N = Taylor1([X^2,X*Y,Y+X,Y^2])
     q1N = Taylor1([X^2,(1.0+sqrt(eps(BigFloat)))*X*Y,Y+X,Y^2])
     @test p1N ≈ p1N
     @test p1N ≈ q1N
->>>>>>> 96324d7e
+
 end